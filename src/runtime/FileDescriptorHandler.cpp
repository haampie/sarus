/*
 * Sarus
 *
 * Copyright (c) 2018-2019, ETH Zurich. All rights reserved.
 *
 * Please, refer to the LICENSE file in the root directory.
 * SPDX-License-Identifier: BSD-3-Clause
 *
 */

#include "FileDescriptorHandler.hpp"

#include <fcntl.h>
#include <sys/types.h>

#include <boost/format.hpp>

#include "runtime/Utility.hpp"
#include "common/Error.hpp"
#include "common/Utility.hpp"


namespace sarus {
namespace runtime {

FileDescriptorHandler::FileDescriptorHandler(std::shared_ptr<common::Config> config)
    : config{config}
    , extraFileDescriptors{0}
{
    // preserve stdio file descriptors by default
    fileDescriptorsToPreserve[0] = {"stdin", {}, {}, false};
    fileDescriptorsToPreserve[1] = {"stdout", {}, {}, false};
    fileDescriptorsToPreserve[2] = {"stderr", {}, {}, false};
}

void FileDescriptorHandler::preservePMIFdIfAny() {
    auto& hostEnvironment = config->commandRun.hostEnvironment;
    auto it = hostEnvironment.find("PMI_FD");
    if (it != hostEnvironment.cend()) {
        auto fd = std::stoi(it->second);
        fileDescriptorsToPreserve[fd] = { "PMI", std::string{"PMI_FD"}, {}, false };
    }
}

<<<<<<< HEAD
void FileDescriptorHandler::passStdoutAndStderrToHooks() {
    // Note: force duplication of stdout and stderr file descriptors because runc
    // replaces them prior executing the hooks, i.e. the Sarus's stdout and stderr
    // wouldn't be accessible from the hooks if not duplicated.
    fileDescriptorsToPreserve[1] = { "stdout", {}, std::string{"SARUS_STDOUT_FD"}, true };
    fileDescriptorsToPreserve[2] = { "stderr", {}, std::string{"SARUS_STDERR_FD"}, true };
}
=======
void FileDescriptorHandler::prepareFileDescriptorsToPreserve() {
    if (fileDescriptorsToPreserve.empty()) {
        return;
    }
    utility::logMessage(boost::format("Preparing file descriptors to preserve into the container"), common::LogLevel::INFO);
>>>>>>> 39798232

void FileDescriptorHandler::applyChangesToFdsAndEnvVariables() {
    utility::logMessage("Applying changes to file descriptors and environment variables", common::logType::INFO);

<<<<<<< HEAD
    // close unwanted file descriptors
    for(auto fd : getOpenFileDescriptors()) {
        bool toBePreserved = fileDescriptorsToPreserve.find(fd) != fileDescriptorsToPreserve.cend();
        if(!toBePreserved) {
            utility::logMessage(boost::format("Closing file descriptor %d") % fd, common::logType::DEBUG);
=======
        // Close unwanted file descriptors
        auto it = fileDescriptorsToPreserve.find(fd);
        if(it == fileDescriptorsToPreserve.cend()) {
            utility::logMessage(boost::format("Closing file descriptor %d") % fd, common::LogLevel::DEBUG);
>>>>>>> 39798232
            close(fd);
        }
    }

    // process file descriptors to preserve
    for(auto fd : getOpenFileDescriptors()) {
        const auto& fdInfo = fileDescriptorsToPreserve[fd];
        int newFd;

        // Ensure file descriptor to preserve is on the lowest available value
<<<<<<< HEAD
        bool isAtLowestAvailableValue = (fd <= 3 + extraFileDescriptors);
        if(isAtLowestAvailableValue && !fdInfo.forceDup) {
            utility::logMessage(boost::format("No need to duplicate %s file descriptor %d") % fdInfo.name % fd,
                                common::logType::DEBUG);
            newFd = fd;
        }
        else {
            utility::logMessage(boost::format("Duplicating %s fd %d") % fdInfo.name % fd, common::logType::DEBUG);
            newFd = dup(fd);
=======
        const auto& fdName = it->second;
        if(fd == extraFileDescriptors + 3) {
            utility::logMessage(boost::format("No need to duplicate %s file descriptor %d") % fdName % fd,
                                common::LogLevel::DEBUG);
        }
        else {
            utility::logMessage(boost::format("Duplicating %s fd %d") % fdName % fd, common::LogLevel::DEBUG);
            auto newFd = dup(fd);
>>>>>>> 39798232
            if (newFd == -1) {
                auto message = boost::format("Could not duplicate %s file descriptor. Dup error: %s") % fdInfo.name % strerror(errno);
                SARUS_THROW_ERROR(message.str());
            }
<<<<<<< HEAD
            utility::logMessage(boost::format("New %s fd: %d") % fdInfo.name % newFd, common::logType::DEBUG);
            if(!fdInfo.forceDup) {
                close(fd);
            }
        }

        if(fd > 2 && fdInfo.forceDup) {
            ++extraFileDescriptors;
        }

        if(newFd > 2) {
            ++extraFileDescriptors;
        }

        if(fdInfo.containerEnvVariable) {
            utility::logMessage(boost::format("Setting container env variable %s=%d") % *fdInfo.containerEnvVariable % newFd, common::logType::DEBUG);
            config->commandRun.hostEnvironment[*fdInfo.containerEnvVariable] = std::to_string(newFd);
=======
            utility::logMessage(boost::format("New %s fd: %d") % fdName % newFd, common::LogLevel::DEBUG);
            close(fd);
            fileDescriptorsToPreserve[newFd] = fdName;
            fileDescriptorsToPreserve.erase(it);
>>>>>>> 39798232
        }

        if(fdInfo.hookEnvVariable) {
            utility::logMessage(boost::format("Setting hooks env variable %s=%d") % *fdInfo.hookEnvVariable % newFd, common::logType::DEBUG);
            config->commandRun.hooksEnvironment[*fdInfo.hookEnvVariable] = std::to_string(newFd);
        }
    }

    utility::logMessage(boost::format("Total extra file descriptors: %d") % extraFileDescriptors, common::logType::DEBUG);
    utility::logMessage("Successfully applied changes to file descriptors and environment variables", common::logType::INFO);
}

std::vector<int> FileDescriptorHandler::getOpenFileDescriptors() const {
    // Retrieve current process file descriptors
    auto processFdDir = boost::format("/proc/%d/fd") % getpid();
    auto openFds = std::vector<boost::filesystem::path>();
    for (const auto& entry : boost::filesystem::directory_iterator(processFdDir.str())) {
        openFds.push_back(entry.path());
    }

    // Filter actually existing fds
    auto existingFds = std::vector<int>();
    for (const auto& entry : openFds){
        if (boost::filesystem::exists(entry)){
            auto fdIdx = std::stoi(entry.filename().string());
            existingFds.push_back(fdIdx);
        }
    }

    std::sort(existingFds.begin(), existingFds.end());
    return existingFds;
}

} // namespace
} // namespace<|MERGE_RESOLUTION|>--- conflicted
+++ resolved
@@ -42,7 +42,6 @@
     }
 }
 
-<<<<<<< HEAD
 void FileDescriptorHandler::passStdoutAndStderrToHooks() {
     // Note: force duplication of stdout and stderr file descriptors because runc
     // replaces them prior executing the hooks, i.e. the Sarus's stdout and stderr
@@ -50,29 +49,15 @@
     fileDescriptorsToPreserve[1] = { "stdout", {}, std::string{"SARUS_STDOUT_FD"}, true };
     fileDescriptorsToPreserve[2] = { "stderr", {}, std::string{"SARUS_STDERR_FD"}, true };
 }
-=======
-void FileDescriptorHandler::prepareFileDescriptorsToPreserve() {
-    if (fileDescriptorsToPreserve.empty()) {
-        return;
-    }
-    utility::logMessage(boost::format("Preparing file descriptors to preserve into the container"), common::LogLevel::INFO);
->>>>>>> 39798232
 
 void FileDescriptorHandler::applyChangesToFdsAndEnvVariables() {
-    utility::logMessage("Applying changes to file descriptors and environment variables", common::logType::INFO);
+    utility::logMessage("Applying changes to file descriptors and environment variables", common::LogLevel::INFO);
 
-<<<<<<< HEAD
     // close unwanted file descriptors
     for(auto fd : getOpenFileDescriptors()) {
         bool toBePreserved = fileDescriptorsToPreserve.find(fd) != fileDescriptorsToPreserve.cend();
         if(!toBePreserved) {
-            utility::logMessage(boost::format("Closing file descriptor %d") % fd, common::logType::DEBUG);
-=======
-        // Close unwanted file descriptors
-        auto it = fileDescriptorsToPreserve.find(fd);
-        if(it == fileDescriptorsToPreserve.cend()) {
             utility::logMessage(boost::format("Closing file descriptor %d") % fd, common::LogLevel::DEBUG);
->>>>>>> 39798232
             close(fd);
         }
     }
@@ -83,32 +68,20 @@
         int newFd;
 
         // Ensure file descriptor to preserve is on the lowest available value
-<<<<<<< HEAD
         bool isAtLowestAvailableValue = (fd <= 3 + extraFileDescriptors);
         if(isAtLowestAvailableValue && !fdInfo.forceDup) {
             utility::logMessage(boost::format("No need to duplicate %s file descriptor %d") % fdInfo.name % fd,
-                                common::logType::DEBUG);
+                                common::LogLevel::DEBUG);
             newFd = fd;
         }
         else {
-            utility::logMessage(boost::format("Duplicating %s fd %d") % fdInfo.name % fd, common::logType::DEBUG);
+            utility::logMessage(boost::format("Duplicating %s fd %d") % fdInfo.name % fd, common::LogLevel::DEBUG);
             newFd = dup(fd);
-=======
-        const auto& fdName = it->second;
-        if(fd == extraFileDescriptors + 3) {
-            utility::logMessage(boost::format("No need to duplicate %s file descriptor %d") % fdName % fd,
-                                common::LogLevel::DEBUG);
-        }
-        else {
-            utility::logMessage(boost::format("Duplicating %s fd %d") % fdName % fd, common::LogLevel::DEBUG);
-            auto newFd = dup(fd);
->>>>>>> 39798232
             if (newFd == -1) {
                 auto message = boost::format("Could not duplicate %s file descriptor. Dup error: %s") % fdInfo.name % strerror(errno);
                 SARUS_THROW_ERROR(message.str());
             }
-<<<<<<< HEAD
-            utility::logMessage(boost::format("New %s fd: %d") % fdInfo.name % newFd, common::logType::DEBUG);
+            utility::logMessage(boost::format("New %s fd: %d") % fdInfo.name % newFd, common::LogLevel::DEBUG);
             if(!fdInfo.forceDup) {
                 close(fd);
             }
@@ -123,24 +96,18 @@
         }
 
         if(fdInfo.containerEnvVariable) {
-            utility::logMessage(boost::format("Setting container env variable %s=%d") % *fdInfo.containerEnvVariable % newFd, common::logType::DEBUG);
+            utility::logMessage(boost::format("Setting container env variable %s=%d") % *fdInfo.containerEnvVariable % newFd, common::LogLevel::DEBUG);
             config->commandRun.hostEnvironment[*fdInfo.containerEnvVariable] = std::to_string(newFd);
-=======
-            utility::logMessage(boost::format("New %s fd: %d") % fdName % newFd, common::LogLevel::DEBUG);
-            close(fd);
-            fileDescriptorsToPreserve[newFd] = fdName;
-            fileDescriptorsToPreserve.erase(it);
->>>>>>> 39798232
         }
 
         if(fdInfo.hookEnvVariable) {
-            utility::logMessage(boost::format("Setting hooks env variable %s=%d") % *fdInfo.hookEnvVariable % newFd, common::logType::DEBUG);
+            utility::logMessage(boost::format("Setting hooks env variable %s=%d") % *fdInfo.hookEnvVariable % newFd, common::LogLevel::DEBUG);
             config->commandRun.hooksEnvironment[*fdInfo.hookEnvVariable] = std::to_string(newFd);
         }
     }
 
-    utility::logMessage(boost::format("Total extra file descriptors: %d") % extraFileDescriptors, common::logType::DEBUG);
-    utility::logMessage("Successfully applied changes to file descriptors and environment variables", common::logType::INFO);
+    utility::logMessage(boost::format("Total extra file descriptors: %d") % extraFileDescriptors, common::LogLevel::DEBUG);
+    utility::logMessage("Successfully applied changes to file descriptors and environment variables", common::LogLevel::INFO);
 }
 
 std::vector<int> FileDescriptorHandler::getOpenFileDescriptors() const {
