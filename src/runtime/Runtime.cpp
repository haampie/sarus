/*
 * Sarus
 *
 * Copyright (c) 2018-2019, ETH Zurich. All rights reserved.
 *
 * Please, refer to the LICENSE file in the root directory.
 * SPDX-License-Identifier: BSD-3-Clause
 *
 */

#include "Runtime.hpp"

#include <cerrno>
#include <cstring>
#include <sched.h>
#include <sys/types.h>
#include <sys/mount.h>

#include <boost/filesystem.hpp>
#include <boost/format.hpp>

#include "common/Error.hpp"
#include "common/Utility.hpp"
#include "common/ImageID.hpp"
#include "common/CLIArguments.hpp"
#include "runtime/Utility.hpp"
#include "runtime/mount_utilities.hpp"


namespace sarus {
namespace runtime {

Runtime::Runtime(std::shared_ptr<const common::Config> config)
    : config{config}
    , bundleDir{ boost::filesystem::path{config->json["OCIBundleDir"].GetString()} }
    , rootfsDir{ bundleDir / boost::filesystem::path{config->json["rootfsFolder"].GetString()} }
    , bundleConfig{config}
    , securityChecks{config}
{}

void Runtime::setupOCIBundle() const {
    utility::logMessage("Setting up OCI Bundle", common::LogLevel::INFO);
    setupMountIsolation();
    setupRamFilesystem();
    mountImageIntoRootfs();
    setupDevFilesystem();
    copyEtcFilesIntoRootfs();
    performCustomMounts();
    remountRootfsWithNoSuid();
    bundleConfig.generateConfigFile();
    securityChecks.checkThatPathIsUntamperable(bundleConfig.getConfigFile());
    securityChecks.checkThatOCIHooksAreUntamperable();
    utility::logMessage("Successfully set up OCI Bundle", common::LogLevel::INFO);
}

void Runtime::executeContainer() const {
    auto containerID = "container-" + common::generateRandomString(16);
    utility::logMessage("Executing " + containerID, common::LogLevel::INFO);

    // chdir to bundle
    common::changeDirectory(bundleDir);

    // execute runc
    auto runcPath = config->json["runcPath"].GetString();
    auto args = common::CLIArguments{runcPath, "run", "--no-pivot", containerID};
    common::forkExecWait(args);

    utility::logMessage("Successfully executed " + containerID, common::LogLevel::INFO);
}

void Runtime::setupMountIsolation() const {
    utility::logMessage("Setting up mount isolation", common::LogLevel::INFO);
    if(unshare(CLONE_NEWNS) != 0) {
        SARUS_THROW_ERROR("Failed to unshare the mount namespace");
    }

    // make sure that there are no MS_SHARED mounts,
    // otherwise our changes could propagate outside the container
    if(mount(NULL, "/", NULL, MS_SLAVE|MS_REC, NULL) != 0) {
        SARUS_THROW_ERROR("Failed to remount \"/\" with MS_SLAVE");
    }
    utility::logMessage("Successfully set up mount isolation", common::LogLevel::INFO);
}

void Runtime::setupRamFilesystem() const {
<<<<<<< HEAD
    utility::logMessage("Setting up RAM filesystem", common::LogLevel::INFO);
    const char* ramFilesystemType = config->json.get()["ramFilesystemType"].GetString();
=======
    utility::logMessage("Setting up RAM filesystem", common::logType::INFO);
    const char* ramFilesystemType = config->json["ramFilesystemType"].GetString();
>>>>>>> 108944ac

    if(mount(NULL, bundleDir.c_str(), ramFilesystemType, MS_NOSUID|MS_NODEV, NULL) != 0) {
        auto message = boost::format("Failed to setup %s filesystem on %s: %s")
            % ramFilesystemType
            % bundleDir
            % strerror(errno);
        SARUS_THROW_ERROR(message.str());
    }

    // make sure that mount is MS_SLAVE (could not be the default)
    if(mount(NULL, bundleDir.c_str(), NULL, MS_SLAVE|MS_REC, NULL) != 0) {
        auto message = boost::format("Failed to remount %s with MS_SLAVE") % bundleDir;
        SARUS_THROW_ERROR(message.str());
    }

    // ensure permissions to the bundle directory comply with security checks
    // the permission change could be embedded in the mount command using a tmpfs-specific mode option,
    // but an explicit permission change works also for ramfs
    auto bundleDirPermissions = boost::filesystem::owner_all   |
                                boost::filesystem::group_read  | boost::filesystem::group_exe |
                                boost::filesystem::others_read | boost::filesystem::others_exe;
    boost::filesystem::permissions(bundleDir, bundleDirPermissions);

    utility::logMessage("Successfully set up RAM filesystem", common::LogLevel::INFO);
}

void Runtime::mountImageIntoRootfs() const {
    utility::logMessage("Mounting image into bundle's rootfs", common::LogLevel::INFO);

    auto lowerDir = bundleDir / "overlay/rootfs-lower";
    auto upperDir = bundleDir / "overlay/rootfs-upper";
    auto workDir = bundleDir / "overlay/rootfs-work";
    common::createFoldersIfNecessary(rootfsDir);
    common::createFoldersIfNecessary(lowerDir);
    common::createFoldersIfNecessary(upperDir, config->userIdentity.uid, config->userIdentity.gid);
    common::createFoldersIfNecessary(workDir);

    loopMountSquashfs(config->getImageFile(), lowerDir);
    mountOverlayfs(lowerDir, upperDir, workDir, rootfsDir);

    utility::logMessage("Successfully mounted image into bundle's rootfs", common::LogLevel::INFO);
}

void Runtime::setupDevFilesystem() const {
    utility::logMessage("Setting up /dev filesystem", common::LogLevel::INFO);

    const char* ramFilesystemType = config->json["ramFilesystemType"].GetString();
    common::createFoldersIfNecessary(rootfsDir / "dev");
    auto flags = MS_NOSUID | MS_STRICTATIME;
    auto* options = "mode=755,size=65536k";
    if(mount(NULL, (rootfsDir / "dev").c_str(), ramFilesystemType, flags, options) != 0) {
        auto message = boost::format("Failed to setup %s filesystem on %s: %s")
            % ramFilesystemType
            % (rootfsDir / "dev")
            % strerror(errno);
        SARUS_THROW_ERROR(message.str());
    }

    utility::logMessage("Successfully set up /dev filesystem", common::LogLevel::INFO);
}

void Runtime::copyEtcFilesIntoRootfs() const {
<<<<<<< HEAD
    utility::logMessage("Copying files_to_copy_in_container_etc into rootfs", common::LogLevel::INFO);
    auto dirOfFilesToCopyInContainerEtc = boost::filesystem::path{config->json.get()["dirOfFilesToCopyInContainerEtc"].GetString()};
=======
    utility::logMessage("Copying /etc files into rootfs", common::logType::INFO);
    auto prefixDir = boost::filesystem::path{config->json["prefixDir"].GetString()};
>>>>>>> 108944ac
    common::createFoldersIfNecessary(rootfsDir / "etc", config->userIdentity.uid, config->userIdentity.gid);

    common::copyFile(   "/etc/hosts",
                        rootfsDir / "etc/hosts",
                        config->userIdentity.uid, config->userIdentity.gid);

    common::copyFile(   "/etc/resolv.conf",
                        rootfsDir / "etc/resolv.conf",
                        config->userIdentity.uid, config->userIdentity.gid);

    common::copyFile(   prefixDir / "etc/container/nsswitch.conf",
                        rootfsDir / "etc/nsswitch.conf",
                        config->userIdentity.uid, config->userIdentity.gid);

    common::copyFile(   prefixDir / "etc/passwd",
                        rootfsDir / "etc/passwd",
                        config->userIdentity.uid, config->userIdentity.gid);

    common::copyFile(   prefixDir / "etc/group",
                        rootfsDir / "etc/group",
                        config->userIdentity.uid, config->userIdentity.gid);

<<<<<<< HEAD
    utility::logMessage("Successfully copied files_to_copy_in_container_etc into rootfs", common::LogLevel::INFO);
=======
    utility::logMessage("Successfully copied /etc files into rootfs", common::logType::INFO);
>>>>>>> 108944ac
}


void Runtime::performCustomMounts() const {
    utility::logMessage("Performing custom mounts", common::LogLevel::INFO);
    for(const auto& mount : config->commandRun.mounts) {
        mount->performMount();
    }
    utility::logMessage("Successfully performed custom mounts", common::LogLevel::INFO);
}

void Runtime::remountRootfsWithNoSuid() const {
    utility::logMessage("Remounting rootfs with MS_NOSUID", common::LogLevel::INFO);
    if (mount(rootfsDir.c_str(), rootfsDir.c_str(), "overlay", MS_REMOUNT|MS_NOSUID, NULL) != 0) {
        auto message = boost::format("Failed to remount rootfs %s with MS_NOSUID: %s") % rootfsDir % strerror(errno);
        SARUS_THROW_ERROR(message.str());
    }
    utility::logMessage("Successfully remounted rootfs with MS_NOSUID", common::LogLevel::INFO);
}

} // namespace
} // namespace<|MERGE_RESOLUTION|>--- conflicted
+++ resolved
@@ -83,13 +83,8 @@
 }
 
 void Runtime::setupRamFilesystem() const {
-<<<<<<< HEAD
     utility::logMessage("Setting up RAM filesystem", common::LogLevel::INFO);
-    const char* ramFilesystemType = config->json.get()["ramFilesystemType"].GetString();
-=======
-    utility::logMessage("Setting up RAM filesystem", common::logType::INFO);
     const char* ramFilesystemType = config->json["ramFilesystemType"].GetString();
->>>>>>> 108944ac
 
     if(mount(NULL, bundleDir.c_str(), ramFilesystemType, MS_NOSUID|MS_NODEV, NULL) != 0) {
         auto message = boost::format("Failed to setup %s filesystem on %s: %s")
@@ -152,13 +147,8 @@
 }
 
 void Runtime::copyEtcFilesIntoRootfs() const {
-<<<<<<< HEAD
-    utility::logMessage("Copying files_to_copy_in_container_etc into rootfs", common::LogLevel::INFO);
-    auto dirOfFilesToCopyInContainerEtc = boost::filesystem::path{config->json.get()["dirOfFilesToCopyInContainerEtc"].GetString()};
-=======
-    utility::logMessage("Copying /etc files into rootfs", common::logType::INFO);
+    utility::logMessage("Copying /etc files into rootfs", common::LogLevel::INFO);
     auto prefixDir = boost::filesystem::path{config->json["prefixDir"].GetString()};
->>>>>>> 108944ac
     common::createFoldersIfNecessary(rootfsDir / "etc", config->userIdentity.uid, config->userIdentity.gid);
 
     common::copyFile(   "/etc/hosts",
@@ -181,11 +171,7 @@
                         rootfsDir / "etc/group",
                         config->userIdentity.uid, config->userIdentity.gid);
 
-<<<<<<< HEAD
-    utility::logMessage("Successfully copied files_to_copy_in_container_etc into rootfs", common::LogLevel::INFO);
-=======
-    utility::logMessage("Successfully copied /etc files into rootfs", common::logType::INFO);
->>>>>>> 108944ac
+    utility::logMessage("Successfully copied /etc files into rootfs", common::LogLevel::INFO);
 }
 
 
